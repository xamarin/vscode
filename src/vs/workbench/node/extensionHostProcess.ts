--- conflicted
+++ resolved
@@ -17,7 +17,11 @@
 	initData: IInitData;
 }
 
-var _isTerminating;
+/**
+ * Flag set when in shutdown phase to avoid communicating to the main process.
+ */
+let isTerminating = false;
+
 // This calls exit directly in case the initialization is not finished and we need to exit
 // Otherwise, if initialization completed we go to extensionHostMain.terminate()
 let onTerminate = function () {
@@ -37,24 +41,19 @@
 			let msg = marshalling.parse(raw);
 
 			const remoteCom = createIPC(data => {
-<<<<<<< HEAD
-				queuedSender.send(data);
-=======
 				// Needed to avoid EPIPE errors in process.send below when a channel is closed
-				if (_isTerminating === true) {
+				if (isTerminating === true) {
 					return;
 				}
-
-				process.send(data);
->>>>>>> bdc5eefa
+				queuedSender.send(data);
 				stats.push(data.length);
 			});
 
 			// Listen to all other messages
 			process.on('message', (msg) => {
 				if (msg.type === '__$terminate') {
+					isTerminating = true;
 					onTerminate();
-					_isTerminating = true;
 					return;
 				}
 				remoteCom.handle(msg);
